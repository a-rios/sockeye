--- conflicted
+++ resolved
@@ -153,19 +153,15 @@
                 # context: (batch_size * trg_seq_len, encoder_num_hidden)
                 context = mx.sym.reshape(data=context, shape=(-3, 0))
 
-<<<<<<< HEAD
             # output layer
             if not self.config.use_pointer_nets:
                 # logits: (batch_size * target_seq_len, target_vocab_size)
                 logits = self.output_layer(target_decoded)
-                probs = self.model_loss.get_loss(logits, labels)
+                loss_output = self.model_loss.get_loss(logits, labels)
             else:
                 # softmax_probs: (batch_size * target_seq_len, target_vocab_size+src_seq_len)
                 softmax_probs = self.output_layer(target_decoded, context=context)
-                probs = self.model_loss.get_loss(softmax_probs, labels)
-=======
-            loss_output = self.model_loss.get_loss(logits, labels)
->>>>>>> 3c1a8c5f
+                loss_output = self.model_loss.get_loss(softmax_probs, labels)
 
             return mx.sym.Group(loss_output), data_names, label_names
 
