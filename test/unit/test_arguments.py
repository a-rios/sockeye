# Copyright 2017, 2018 Amazon.com, Inc. or its affiliates. All Rights Reserved.
#
# Licensed under the Apache License, Version 2.0 (the "License"). You may not
# use this file except in compliance with the License. A copy of the License
# is located at
#
#     http://aws.amazon.com/apache2.0/
#
# or in the "license" file accompanying this file. This file is distributed on
# an "AS IS" BASIS, WITHOUT WARRANTIES OR CONDITIONS OF ANY KIND, either
# express or implied. See the License for the specific language governing
# permissions and limitations under the License.

import argparse
import pytest
import tempfile
import os
import yaml

import sockeye.arguments as arguments
import sockeye.constants as C

from itertools import zip_longest


# note that while --prepared-data and --source/--target are mutually exclusive this is not the case at the CLI level
@pytest.mark.parametrize("test_params, expected_params", [
    # mandatory parameters
    ('--source test_src --target test_tgt --prepared-data prep_data '
     '--validation-source test_validation_src --validation-target test_validation_tgt '
     '--output test_output',
     dict(source='test_src', target='test_tgt',
          source_factors=[],
          prepared_data='prep_data',
          validation_source='test_validation_src', validation_target='test_validation_tgt',
          validation_source_factors=[],
          output='test_output', overwrite_output=False,
          source_vocab=None, target_vocab=None, shared_vocab=False, num_words=(0, 0), word_min_count=(1, 1),
          no_bucketing=False, bucket_width=10, max_seq_len=(99, 99),
          use_pointer_nets=False,
          monitor_pattern=None, monitor_stat_func='mx_default')),

    # short parameters
    ('-s test_src -t test_tgt -d prep_data '
     '-vs test_validation_src -vt test_validation_tgt '
     '-o test_output',
     dict(source='test_src', target='test_tgt',
          source_factors=[],
          prepared_data='prep_data',
          validation_source='test_validation_src', validation_target='test_validation_tgt',
          validation_source_factors=[],
          output='test_output', overwrite_output=False,
<<<<<<< HEAD
          source_vocab=None, target_vocab=None, shared_vocab=False, num_words=(50000, 50000), word_min_count=(1, 1),
          no_bucketing=False, bucket_width=10, max_seq_len=(99, 99), use_pointer_nets=False,
=======
          source_vocab=None, target_vocab=None, shared_vocab=False, num_words=(0, 0), word_min_count=(1, 1),
          no_bucketing=False, bucket_width=10, max_seq_len=(99, 99),
>>>>>>> d48cc5ca
          monitor_pattern=None, monitor_stat_func='mx_default'))
])
def test_io_args(test_params, expected_params):
    _test_args(test_params, expected_params, arguments.add_training_io_args)


@pytest.mark.parametrize("test_params, expected_params", [
    ('', dict(quiet=False)),
])
def test_logging_args(test_params, expected_params):
    _test_args(test_params, expected_params, arguments.add_logging_args)


@pytest.mark.parametrize("test_params, expected_params", [
    ('', dict(device_ids=[-1], use_cpu=False, disable_device_locking=False, lock_dir='/tmp')),
    ('--device-ids 1 2 3 --use-cpu --disable-device-locking --lock-dir test_dir',
     dict(device_ids=[1, 2, 3], use_cpu=True, disable_device_locking=True, lock_dir='test_dir'))
])
def test_device_args(test_params, expected_params):
    _test_args(test_params, expected_params, arguments.add_device_args)


@pytest.mark.parametrize("test_params, expected_params", [
    ('', dict(params=None,
              allow_missing_params=False,
              num_layers=(6, 6),
              num_embed=(512, 512),
              source_factors_num_embed=[],
              rnn_attention_type='mlp',
              rnn_attention_num_hidden=None,
              rnn_scale_dot_attention=False,
              rnn_attention_coverage_type='count',
              rnn_attention_coverage_num_hidden=1,
              weight_tying=False,
              weight_tying_type="trg_softmax",
              rnn_attention_mhdot_heads=None,
              transformer_attention_heads=(8, 8),
              transformer_feed_forward_num_hidden=(2048, 2048),
              transformer_activation_type=C.RELU,
              transformer_model_size=(512, 512),
              transformer_positional_embedding_type="fixed",
              transformer_preprocess=('n', 'n'),
              transformer_postprocess=('dr', 'dr'),
              rnn_attention_use_prev_word=False,
              rnn_decoder_state_init="last",
              rnn_encoder_reverse_input=False,
              rnn_context_gating=False,
              rnn_cell_type=C.LSTM_TYPE,
              rnn_num_hidden=1024,
              rnn_residual_connections=False,
              rnn_first_residual_layer=2,
              cnn_activation_type='glu',
              cnn_kernel_width=(3, 3),
              cnn_num_hidden=512,
              cnn_positional_embedding_type="learned",
              cnn_project_qkv=False,
              layer_normalization=False,
              weight_normalization=False,
              lhuc=None,
              encoder=C.TRANSFORMER_TYPE,
              conv_embed_max_filter_width=8,
              decoder=C.TRANSFORMER_TYPE,
              conv_embed_output_dim=None,
              conv_embed_num_filters=(200, 200, 250, 250, 300, 300, 300, 300),
              conv_embed_num_highway_layers=4,
              conv_embed_pool_stride=5,
              conv_embed_add_positional_encodings=False,
              rnn_attention_in_upper_layers=False))
])
def test_model_parameters(test_params, expected_params):
    _test_args(test_params, expected_params, arguments.add_model_parameters)


@pytest.mark.parametrize("test_params, expected_params", [
    ('', dict(batch_size=4096,
              batch_type="word",
              fill_up='replicate',
              loss=C.CROSS_ENTROPY,
              label_smoothing=0.1,
              loss_normalization_type='valid',
              metrics=[C.PERPLEXITY],
              optimized_metric=C.PERPLEXITY,
              checkpoint_frequency=4000,
              max_num_checkpoint_not_improved=32,
              embed_dropout=(.0, .0),
              transformer_dropout_attention=0.1,
              transformer_dropout_act=0.1,
              transformer_dropout_prepost=0.1,
              conv_embed_dropout=0.0,
              optimizer='adam',
              optimizer_params=None,
              kvstore='device',
              gradient_compression_type=None,
              gradient_compression_threshold=0.5,
              min_samples=None,
              max_samples=None,
              min_updates=None,
              max_updates=None,
              min_num_epochs=None,
              max_num_epochs=None,
              initial_learning_rate=0.0002,
              weight_decay=0.0,
              momentum=None,
              gradient_clipping_threshold=1.0,
              gradient_clipping_type='none',
              learning_rate_scheduler_type='plateau-reduce',
              learning_rate_reduce_factor=0.7,
              learning_rate_reduce_num_not_improved=8,
              learning_rate_half_life=10,
              learning_rate_warmup=0,
              learning_rate_schedule=None,
              learning_rate_decay_param_reset=False,
              learning_rate_decay_optimizer_states_reset='off',
              weight_init='xavier',
              weight_init_scale=3.0,
              weight_init_xavier_rand_type='uniform',
              weight_init_xavier_factor_type='avg',
              embed_weight_init='default',
              rnn_dropout_inputs=(.0, .0),
              rnn_dropout_states=(.0, .0),
              rnn_dropout_recurrent=(.0, .0),
              rnn_decoder_hidden_dropout=.2,
              cnn_hidden_dropout=0.2,
              rnn_forget_bias=0.0,
              fixed_param_names=[],
              rnn_h2h_init=C.RNN_INIT_ORTHOGONAL,
              decode_and_evaluate=500,
              decode_and_evaluate_use_cpu=False,
              decode_and_evaluate_device_id=None,
              seed=13,
              keep_last_params=-1,
              rnn_enc_last_hidden_concat_to_embedding=False,
              dry_run=False)),
])
def test_training_arg(test_params, expected_params):
    _test_args(test_params, expected_params, arguments.add_training_args)


@pytest.mark.parametrize("test_params, expected_params", [
    ('-m model', dict(input=None,
                      input_factors=None,
                      json_input=False,
                      output=None,
                      checkpoints=None,
                      models=['model'],
                      beam_size=5,
                      beam_prune=0,
                      batch_size=1,
                      chunk_size=None,
                      ensemble_mode='linear',
                      bucket_width=10,
                      max_input_len=None,
                      restrict_lexicon=None,
                      restrict_lexicon_topk=None,
                      softmax_temperature=None,
                      output_type='translation',
                      sure_align_threshold=0.9,
                      max_output_length_num_stds=2,
                      beam_search_stop='all',
                      length_penalty_alpha=1.0,
                      length_penalty_beta=0.0,
                      strip_unknown_words=False,
                      override_dtype=None)),
])
def test_inference_args(test_params, expected_params):
    _test_args(test_params, expected_params, arguments.add_inference_args)


# Make sure that the parameter names and default values used in the tutorials do not change without the tutorials
# being updated accordingly.
@pytest.mark.parametrize("test_params, expected_params, expected_params_present", [
    # seqcopy tutorial
    ('-s train.source '
     '-t train.target '
     '-vs dev.source '
     '-vt dev.target '
     '--num-embed 32 '
     '--rnn-num-hidden 64 '
     '--rnn-attention-type dot '
     '--use-cpu '
     '--metrics perplexity accuracy '
     '--max-num-checkpoint-not-improved 3 '
     '-o seqcopy_model',
     dict(source="train.source",
          target="train.target",
          validation_source="dev.source",
          validation_target="dev.target",
          num_embed=(32, 32),
          rnn_num_hidden=64,
          use_cpu=True,
          metrics=['perplexity', 'accuracy'],
          max_num_checkpoint_not_improved=3,
          output="seqcopy_model",
          # The tutorial text mentions that we train a RNN model:
          encoder=C.TRANSFORMER_TYPE,
          decoder=C.TRANSFORMER_TYPE),
     # Additionally we mention the checkpoint_frequency
     ['checkpoint_frequency']),
    # WMT tutorial
    ('-d train_data '
     '-vs newstest2016.tc.BPE.de '
     '-vt newstest2016.tc.BPE.en '
     '--encoder rnn '
     '--decoder rnn '
     '--num-embed 256 '
     '--rnn-num-hidden 512 '
     '--rnn-attention-type dot '
     '--max-seq-len 60 '
     '--decode-and-evaluate 500 '
     '--use-cpu '
     '-o wmt_mode',
     dict(
         source=None,
         target=None,
         prepared_data="train_data",
         validation_source="newstest2016.tc.BPE.de",
         validation_target="newstest2016.tc.BPE.en",
         num_embed=(256, 256),
         rnn_num_hidden=512,
         rnn_attention_type='dot',
         max_seq_len=(60, 60),
         decode_and_evaluate=500,
         use_cpu=True,
         # Arguments mentioned in the text, should be renamed in the tutorial if they change:
         rnn_cell_type="lstm",
         encoder=C.RNN_NAME,
         decoder=C.RNN_NAME,
         optimizer="adam"),
     ["num_layers",
      "rnn_residual_connections",
      "batch_size",
      "learning_rate_schedule",
      "optimized_metric",
      "decode_and_evaluate",
      "seed"])
])
def test_tutorial_train_args(test_params, expected_params, expected_params_present):
    _test_args_subset(test_params, expected_params, expected_params_present, arguments.add_train_cli_args)


@pytest.mark.parametrize("test_params, expected_params, expected_params_present", [
    # seqcopy tutorial
    ('-m seqcopy_model '
     '--use-cpu',
     dict(models=["seqcopy_model"],
          use_cpu=True),
     []),
    # WMT tutorial
    ('-m wmt_model wmt_model_seed2 '
     '--use-cpu '
     '--output-type align_plot',
     dict(models=["wmt_model", "wmt_model_seed2"],
          use_cpu=True,
          output_type="align_plot"),
     # Other parameters mentioned in the WMT tutorial
     ["beam_size",
      "softmax_temperature",
      "length_penalty_alpha"]),
])
def test_tutorial_translate_args(test_params, expected_params, expected_params_present):
    _test_args_subset(test_params, expected_params, expected_params_present, arguments.add_translate_cli_args)


@pytest.mark.parametrize("test_params, expected_params, expected_params_present", [
    # WMT tutorial
    ('-o wmt_model_avg/param.best wmt_model',
     dict(inputs=["wmt_model"],
          output="wmt_model_avg/param.best"),
     []),
])
def test_tutorial_averaging_args(test_params, expected_params, expected_params_present):
    _test_args_subset(test_params, expected_params, expected_params_present, arguments.add_average_args)


@pytest.mark.parametrize("test_params, expected_params", [
    # WMT tutorial
    ('--source corpus.tc.BPE.de --target corpus.tc.BPE.en --output train_data ',
     dict(source='corpus.tc.BPE.de', target='corpus.tc.BPE.en',
          source_vocab=None,
          target_vocab=None,
          source_factors=[],
          shared_vocab=False,
          num_words=(0, 0),
          word_min_count=(1, 1),
          no_bucketing=False,
          bucket_width=10,
          max_seq_len=(99, 99),
          min_num_shards=1,
          num_samples_per_shard=1000000,
          seed=13,
          output='train_data',
          use_pointer_nets=False
          ))
])
def test_tutorial_prepare_data_cli_args(test_params, expected_params):
    _test_args(test_params, expected_params, arguments.add_prepare_data_cli_args)


@pytest.mark.parametrize("test_params, expected_params", [
    ('--source test_src --target test_tgt --output prepared_data ',
     dict(source='test_src', target='test_tgt',
          source_vocab=None,
          target_vocab=None,
          source_factors=[],
          shared_vocab=False,
          num_words=(0, 0),
          word_min_count=(1, 1),
          no_bucketing=False,
          bucket_width=10,
          max_seq_len=(99, 99),
          min_num_shards=1,
          num_samples_per_shard=1000000,
          seed=13,
          output='prepared_data',
          use_pointer_nets=False
          ))
])
def test_prepare_data_cli_args(test_params, expected_params):
    _test_args(test_params, expected_params, arguments.add_prepare_data_cli_args)


def _create_argument_values_that_must_be_files_or_dirs(params):
    """
    Loop over test_params and create temporary files for training/validation sources/targets.
    """

    def grouper(iterable, n, fillvalue=None):
        "Collect data into fixed-length chunks or blocks"
        args = [iter(iterable)] * n
        return zip_longest(fillvalue=fillvalue, *args)

    params = params.split()
    regular_files_params = {'-vs', '-vt', '-t', '-s', '--source', '--target',
                            '--validation-source', '--validation-target',
                            '--input', '-i'}
    folder_params = {'--prepared-data', '-d', '--image-root', '-ir',
                     '--validation-source-root', '-vsr', '--source-root', '-sr'}
    to_unlink = set()
    for arg, val in grouper(params, 2):
        if arg in regular_files_params and not os.path.isfile(val):
            open(val, 'w').close()
            to_unlink.add(val)
        if arg in folder_params:
            os.mkdir(val)
            to_unlink.add(val)
    return to_unlink


def _delete_argument_values_that_must_be_files_or_dirs(to_unlink):
    """
    Close and delete previously created files or directories.
    """
    for name in to_unlink:
        if os.path.isfile(name):
            os.unlink(name)
        else:
            os.rmdir(name)


def _test_args(test_params, expected_params, args_func):
    test_parser = argparse.ArgumentParser()
    args_func(test_parser)
    created = _create_argument_values_that_must_be_files_or_dirs(test_params)
    try:
        parsed_params = test_parser.parse_args(test_params.split())
    finally:
        _delete_argument_values_that_must_be_files_or_dirs(created)
    assert dict(vars(parsed_params)) == expected_params


def _test_args_subset(test_params, expected_params, expected_params_present, args_func):
    """
    Only checks the subset of the parameters given in `expected_params`.

    :param test_params: A string of test parameters.
    :param expected_params: A dict of parameters to test for the exact value.
    :param expected_params_present: A dict of parameters to test for presence.
    :param args_func: The function correctly setting up the parameters for ArgumentParser.
    """
    test_parser = argparse.ArgumentParser()
    args_func(test_parser)
    created = _create_argument_values_that_must_be_files_or_dirs(test_params)
    parsed_params = dict(vars(test_parser.parse_args(test_params.split())))
    _delete_argument_values_that_must_be_files_or_dirs(created)
    parsed_params_subset = {k: v for k, v in parsed_params.items() if k in expected_params}
    assert parsed_params_subset == expected_params
    for expected_param_present in expected_params_present:
        assert expected_param_present in parsed_params, "Expected param %s to be present." % expected_param_present


# Test that config file and command line are equivalent
@pytest.mark.parametrize("plain_command_line, config_command_line, config_contents", [
    ("-a 1 -b 2 -C 3 -D 4 -e 5", "", dict(a=1, b=2, C=3, D=4, e=5)),
    ("-a 1 -b 2 -C 3 -D 4 -e 5", "-a 1 -b 2 -e 5", dict(C=3, D=4)),
    ("-C 3 -D 4", "-C 3 -D 4", {}),
    ("-C 3 -D 4", "-C 3", dict(D=4)),
    ("-a 1 -C 3 -D 4", "", dict(a=1, C=3, D=4)),
    ("-a 1 -b 2 -C 3 -D 4 -e 5", "-a 1 -b 2 -C 3", dict(a=10, b=20, C=30, D=4, e=5))
])
def test_config_file(plain_command_line, config_command_line, config_contents):
    config_file_argparse = arguments.ConfigArgumentParser()
    # Capital letter arguments are required
    config_file_argparse.add_argument("-a", type=int)
    config_file_argparse.add_argument("-b", type=int)
    config_file_argparse.add_argument("-C", type=int, required=True)
    config_file_argparse.add_argument("-D", type=int, required=True)
    config_file_argparse.add_argument("-e", type=int)

    # The option '--config <file>' will be added automaticall to config_command_line
    with tempfile.NamedTemporaryFile("w") as fp:
        arguments.save_args(argparse.Namespace(**config_contents), fp.name)
        fp.flush()

        # Parse args and cast to dicts directly
        args_command_line = vars(config_file_argparse.parse_args(args=plain_command_line.split()))
        args_config = vars(config_file_argparse.parse_args(
            args=(config_command_line + (" --config %s" % fp.name)).split()))

        # Remove the config entry
        del args_command_line["config"]
        del args_config["config"]

        assert args_command_line == args_config


# Test that required options are still required if not specified in the config file
@pytest.mark.parametrize("config_command_line, config_contents", [
    ("", dict(a=1, b=2, C=3, e=5)),
    ("-C 3", dict(a=1))
])
def test_config_file_required(config_command_line, config_contents):
    config_file_argparse = arguments.ConfigArgumentParser()
    # Capital letter arguments are required
    config_file_argparse.add_argument("-a", type=int)
    config_file_argparse.add_argument("-b", type=int)
    config_file_argparse.add_argument("-C", type=int, required=True)
    config_file_argparse.add_argument("-D", type=int, required=True)
    config_file_argparse.add_argument("-e", type=int)

    # The option '--config <file>' will be added automaticall to config_command_line
    with pytest.raises(SystemExit): # argparse does not have finer regularity exceptions
        with tempfile.NamedTemporaryFile("w") as fp:
            arguments.save_args(argparse.Namespace(**config_contents), fp.name)
            fp.flush()

            # Parse args and cast to dicts directly
            config_file_argparse.parse_args(
                args=(config_command_line + (" --config %s" % fp.name)).split())<|MERGE_RESOLUTION|>--- conflicted
+++ resolved
@@ -50,13 +50,8 @@
           validation_source='test_validation_src', validation_target='test_validation_tgt',
           validation_source_factors=[],
           output='test_output', overwrite_output=False,
-<<<<<<< HEAD
-          source_vocab=None, target_vocab=None, shared_vocab=False, num_words=(50000, 50000), word_min_count=(1, 1),
+          source_vocab=None, target_vocab=None, shared_vocab=False, num_words=(0, 0), word_min_count=(1, 1),
           no_bucketing=False, bucket_width=10, max_seq_len=(99, 99), use_pointer_nets=False,
-=======
-          source_vocab=None, target_vocab=None, shared_vocab=False, num_words=(0, 0), word_min_count=(1, 1),
-          no_bucketing=False, bucket_width=10, max_seq_len=(99, 99),
->>>>>>> d48cc5ca
           monitor_pattern=None, monitor_stat_func='mx_default'))
 ])
 def test_io_args(test_params, expected_params):
